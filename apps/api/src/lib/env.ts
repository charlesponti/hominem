import 'dotenv/config'
import { z } from 'zod'

const envSchema = z.object({
  PORT: z.string().default('4040'),
  NODE_ENV: z.enum(['development', 'production', 'test']).default('development'),
  API_URL: z.string().url().default('http://localhost:4040'),
  COOKIE_SECRET: z.string().default('supersecret'),
  DATABASE_URL: z.string().url(),

  FLORIN_URL: z.string().url().default('http://localhost:4444'),
  ROCCO_URL: z.string().url().default('http://localhost:4454'),
  NOTES_URL: z.string().url().default('http://localhost:4445'),
  CHAT_URL: z.string().url().default('http://localhost:4446'),

  SUPABASE_URL: z.string().url(),
  SUPABASE_SERVICE_ROLE_KEY: z.string(),
<<<<<<< HEAD
=======
  SUPABASE_ANON_KEY: z.string(),
>>>>>>> 0439026e

  GOOGLE_API_KEY: z.string().default(''),
  OPENAI_API_KEY: z.string(),

  PLAID_CLIENT_ID: z.string().default(''),
  PLAID_API_KEY: z.string().default(''),
  PLAID_ENV: z.enum(['sandbox', 'development', 'production']).default('sandbox'),
  PLAID_WEBHOOK_SECRET: z.string().default(''),

  TWITTER_CLIENT_ID: z.string().default(''),
  TWITTER_CLIENT_SECRET: z.string().default(''),

  SENDGRID_API_KEY: z.string().default(''),
  SENDGRID_SENDER_EMAIL: z.string().default(''),
  SENDGRID_SENDER_NAME: z.string().default(''),
})

export const env = new Proxy({} as z.infer<typeof envSchema>, {
  get(_target, prop) {
    const parsed = envSchema.parse(process.env)
    if (prop in parsed) {
      return parsed[prop as keyof z.infer<typeof envSchema>]
    }
    throw new Error(`Environment variable ${String(prop)} is not defined or invalid.`)
  },
})<|MERGE_RESOLUTION|>--- conflicted
+++ resolved
@@ -15,10 +15,7 @@
 
   SUPABASE_URL: z.string().url(),
   SUPABASE_SERVICE_ROLE_KEY: z.string(),
-<<<<<<< HEAD
-=======
   SUPABASE_ANON_KEY: z.string(),
->>>>>>> 0439026e
 
   GOOGLE_API_KEY: z.string().default(''),
   OPENAI_API_KEY: z.string(),
