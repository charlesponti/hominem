--- conflicted
+++ resolved
@@ -1,22 +1,15 @@
-<<<<<<< HEAD
 import { SupabaseAuthProvider } from '@hominem/ui'
-=======
->>>>>>> 0439026e
 import { QueryClientProvider } from '@tanstack/react-query'
 import type React from 'react'
 import { isRouteErrorResponse, Links, Meta, Outlet, Scripts, ScrollRestoration } from 'react-router'
 import type { Route } from './+types/root'
 import './globals.css'
-<<<<<<< HEAD
-import { getQueryClient } from './lib/get-query-client'
+import { createTRPCClient, queryClient, trpc } from './lib/trpc'
 
 export async function loader(args: Route.LoaderArgs) {
   // No auth loader needed for Supabase - handled client-side
   return {}
 }
-=======
-import { createTRPCClient, queryClient, trpc } from './lib/trpc'
->>>>>>> 0439026e
 
 export const meta: Route.MetaFunction = () => {
   return [
@@ -87,26 +80,16 @@
   )
 }
 
-<<<<<<< HEAD
 export default function App({ loaderData }: { loaderData: Route.ComponentProps }) {
-  const queryClient = getQueryClient()
-
+  const trpcClient = createTRPCClient()
   return (
     <SupabaseAuthProvider>
-=======
-export default function App() {
-  const trpcClient = createTRPCClient()
-  return (
-    <trpc.Provider client={trpcClient} queryClient={queryClient}>
->>>>>>> 0439026e
-      <QueryClientProvider client={queryClient}>
-        <Outlet />
-      </QueryClientProvider>
-<<<<<<< HEAD
+      <trpc.Provider client={trpcClient} queryClient={queryClient}>
+        <QueryClientProvider client={queryClient}>
+          <Outlet />
+        </QueryClientProvider>
+      </trpc.Provider>
     </SupabaseAuthProvider>
-=======
-    </trpc.Provider>
->>>>>>> 0439026e
   )
 }
 
