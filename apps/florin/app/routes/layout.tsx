--- conflicted
+++ resolved
@@ -1,4 +1,3 @@
-<<<<<<< HEAD
 // Auth is now handled client-side with Supabase
 import { useSupabaseAuth } from '@hominem/ui'
 import { Outlet, useNavigation } from 'react-router'
@@ -14,29 +13,6 @@
 
 export default function Layout({ loaderData }: Route.ComponentProps) {
   const { userId } = useSupabaseAuth()
-=======
-import { Outlet, redirect, useNavigation } from 'react-router'
-import { getServerSession } from '~/lib/supabase'
-import { MainNavigation } from '../components/main-navigation'
-import type { Route } from './+types/layout'
-
-export async function loader(args: Route.LoaderArgs) {
-  const { user } = await getServerSession(args.request)
-  const pathname = new URL(args.request.url).pathname
-
-  if (pathname === '/' && user?.id) {
-    return redirect('/finance')
-  }
-
-  if (pathname !== '/' && !user?.id) {
-    return redirect('/')
-  }
-
-  return { userId: user?.id }
-}
-
-export default function Layout() {
->>>>>>> 0439026e
   const navigation = useNavigation()
   const isNavigating = navigation.state !== 'idle'
 
