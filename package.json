{
	"name": "random",
	"version": "1.0.0",
	"description": "random stuff",
	"author": {
		"name": "chase bridges",
		"email": "code@ponti.io",
		"url": "https://ponti.io/"
	},
	"homepage": "https://github.com/charlesponti/randomstuff#readme",
	"repository": {
		"type": "git",
		"url": "git+https://github.com/charlesponti/randomstuff.git"
	},
	"private": true,
	"bugs": {
		"url": "https://github.com/charlesponti/randomstuff/issues"
	},
	"scripts": {
		"build": "turbo run build",
		"clean": "gts clean",
		"dev": "turbo run dev --parallel",
		"lint": "turbo run lint",
		"migrate": "turbo run migrate",
		"postinstall": "npx husky install",
		"posttest": "npm run lint",
		"prepare": "npx husky install",
		"prepush": "npm run test",
		"prerelease": "npm run test",
		"start:api": "cd apps/hominem-api && npm start",
		"start:web": "cd apps/web && npm start",
		"test": "turbo run test",
		"test:ci": "turbo run test",
		"test:e2e:ci": "turbo run test:e2e:ci",
		"test:update": "turbo run test:update"
	},
<<<<<<< HEAD
=======
	"dependencies": {
		"chart.js": "^4.4.7",
		"react-chartjs-2": "^5.3.0"
	},
>>>>>>> ea77d748
	"devDependencies": {
		"@biomejs/biome": "1.9.4",
		"@eslint/js": "^9.20.0",
		"@turbo/gen": "^1.9.7",
		"eslint": "^9.20.1",
		"eslint-plugin-react": "^7.37.4",
		"globals": "^15.15.0",
		"husky": "^7.0.0",
		"turbo": "^2.3.3",
		"typescript": "5.4.3",
		"typescript-eslint": "^8.24.1"
	},
	"keywords": [],
	"license": "ISC",
	"packageManager": "npm@10.2.4",
	"workspaces": [
		"scratchpad",
		"apps/*",
		"packages/*"
	]
}<|MERGE_RESOLUTION|>--- conflicted
+++ resolved
@@ -34,13 +34,6 @@
 		"test:e2e:ci": "turbo run test:e2e:ci",
 		"test:update": "turbo run test:update"
 	},
-<<<<<<< HEAD
-=======
-	"dependencies": {
-		"chart.js": "^4.4.7",
-		"react-chartjs-2": "^5.3.0"
-	},
->>>>>>> ea77d748
 	"devDependencies": {
 		"@biomejs/biome": "1.9.4",
 		"@eslint/js": "^9.20.0",
@@ -56,9 +49,5 @@
 	"keywords": [],
 	"license": "ISC",
 	"packageManager": "npm@10.2.4",
-	"workspaces": [
-		"scratchpad",
-		"apps/*",
-		"packages/*"
-	]
+	"workspaces": ["scratchpad", "apps/*", "packages/*"]
 }