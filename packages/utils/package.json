--- conflicted
+++ resolved
@@ -121,12 +121,8 @@
     "dotenv": "^16.4.7",
     "drizzle-orm": "^0.44.2",
     "drizzle-zod": "^0.7.0",
-<<<<<<< HEAD
-    "esbuild": "^0.25.0",
-=======
     "effect": "^3.16.10",
     "esbuild": "^0.21.5",
->>>>>>> 0439026e
     "googleapis": "144.0.0",
     "ioredis": "^5.5.0",
     "langchain": "^0.3.15",
