{
	"$schema": "https://turbo.build/schema.json",
	"globalDependencies": [".env.local", "**/.env.*local"],
	"globalEnv": [
		"APP_URL",
		"COOKIE_DOMAIN",
		"COOKIE_NAME",
		"COOKIE_SALT",
		"COOKIE_SECRET",
		"DATABASE_URL",
		"GITHUB_TOKEN",
		"GOOGLE_CLIENT_ID",
		"GOOGLE_CLIENT_SECRET",
		"GOOGLE_REDIRECT_URI",
		"JWT_SECRET",
		"OPENAI_API_KEY",
		"OPENAI_ORG_ID",
<<<<<<< HEAD
		"SENDGRID_API_KEY",
		"REDIS_URL"
=======
		"REDIS_URL",
		"SENDGRID_API_KEY"
>>>>>>> ea77d748
	],
	"tasks": {
		"build": {
			"dependsOn": ["^build"],
			"outputs": [".next/**", "!.next/cache/**", "build"]
		},
<<<<<<< HEAD
		"lint": {},
		"test": {},
		"migrate": {},
=======
>>>>>>> ea77d748
		"dev": {
			"cache": false,
			"persistent": true
		},
		"lint": {},
		"start": {
			"dependsOn": ["^build"]
		},
		"test": {}
	}
}<|MERGE_RESOLUTION|>--- conflicted
+++ resolved
@@ -15,30 +15,20 @@
 		"JWT_SECRET",
 		"OPENAI_API_KEY",
 		"OPENAI_ORG_ID",
-<<<<<<< HEAD
-		"SENDGRID_API_KEY",
-		"REDIS_URL"
-=======
 		"REDIS_URL",
 		"SENDGRID_API_KEY"
->>>>>>> ea77d748
 	],
 	"tasks": {
 		"build": {
 			"dependsOn": ["^build"],
 			"outputs": [".next/**", "!.next/cache/**", "build"]
 		},
-<<<<<<< HEAD
-		"lint": {},
-		"test": {},
-		"migrate": {},
-=======
->>>>>>> ea77d748
 		"dev": {
 			"cache": false,
 			"persistent": true
 		},
 		"lint": {},
+		"migrate": {},
 		"start": {
 			"dependsOn": ["^build"]
 		},
